--- conflicted
+++ resolved
@@ -50,11 +50,7 @@
 ]
 dependencies = [
     "ase",
-<<<<<<< HEAD
-    "torch<=2.9.1",  # TODO: Remove this pin. For some reason, torch 2.9 gives different results.
-=======
     "torch<=2.8.0",  # TODO: Remove this pin. For some reason, torch 2.9 gives different results.
->>>>>>> 6f1bd77f
     "torchdata",
     "pymatgen",
     "lightning<=2.6.0",
