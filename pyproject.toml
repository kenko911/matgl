[build-system]
requires = [
    # pin NumPy version used in the build
    "oldest-supported-numpy",
    "setuptools>=58.0.3",
]
build-backend = "setuptools.build_meta"


[project]
name = "matgl"
authors = [
    { name = "Tsz Wai Ko", email = "t1ko@ucsd.edu" },
    { name = "Marcel Nassar", email = "marcel.nassar@intel.com" },
    { name = "Ji Qi", email = "j1qi@ucsd.edu" },
    { name = "Santiago Miret", email = "santiago.miret@intel.com" },
    { name = "Eliott Liu", email = "elliottliu17@gmail.com" },
    { name = "Bowen Deng", email = "bowendeng@berkeley.edu" },
    { name = "Luis Barroso-Luque", email = "lbluque@berkeley.edu" },
    { name = "Shyue Ping Ong", email = "ongsp@ucsd.edu" },
]
description = "MatGL is a framework for graph deep learning for materials science."
readme = "README.md"
requires-python = ">=3.10"
keywords = [
    "materials",
    "interatomic potential",
    "force field",
    "science",
    "property prediction",
    "AI",
    "machine learning",
    "graph",
    "deep learning",
]
license = { text = "BSD-3-Clause" }
classifiers = [
    "Development Status :: 4 - Beta",
    "Intended Audience :: Science/Research",
    "License :: OSI Approved :: BSD License",
    "Operating System :: OS Independent",
    "Programming Language :: Python :: 3.10",
    "Programming Language :: Python :: 3.11",
    "Programming Language :: Python :: 3.12",
    "Programming Language :: Python :: 3",
    "Topic :: Scientific/Engineering :: Chemistry",
    "Topic :: Scientific/Engineering :: Information Analysis",
    "Topic :: Scientific/Engineering :: Physics",
    "Topic :: Software Development :: Libraries :: Python Modules",
]
dependencies = [
    "ase",
    "dgl<=2.1.0; sys.platform == 'win32'",
    "dgl<=2.2.0; sys.platform == 'darwin'",
    "torch<=2.2.0; sys.platform != 'linux'",
    "torchdata<=0.7.1; sys.platform != 'linux'",
    "dgl<=2.4.0; sys.platform == 'linux'",
    "torch<=2.4.0; sys.platform == 'linux'",
    "torchdata<=0.8.0; sys.platform == 'linux'",
    "pymatgen",
    "lightning<=2.5.1",
    "pydantic",
    "boto3",
    "numpy<2.0",
<<<<<<< HEAD
    "fsspec",
    "torch-geometric>=2.6.1",
=======
>>>>>>> 7725e68d
]
version = "1.2.7"

[tool.uv.sources]
dgl = [
  { index = "dgl-linux", marker = "sys_platform == 'linux'" },
  { index = "dgl-non-linux", marker = "sys_platform != 'linux'" },
]

[[tool.uv.index]]
name = "dgl-linux"
url = "https://data.dgl.ai/wheels/torch-2.4/repo.html"
format = "flat"

[[tool.uv.index]]
name = "dgl-non-linux"
url = "https://pypi.org/simple/"

[project.scripts]
mgl = "matgl.cli:main"

[tool.setuptools.packages.find]
where = ["src"]
include = ["matgl", "matgl.*"]

[tool.setuptools.package-data]
matgl = ["py.typed"]
"matgl.utils" = ["sb_roots.npy"]


[tool.black]
line-length = 120
target-version = ['py312']
include = '\.pyi?$'
exclude = '''
(
  /(
      \.eggs         # exclude a few common directories in the
    | \.git          # root of the project
    | \.hg
    | \.mypy_cache
    | \.tox
    | \.venv
    | _build
    | buck-out
    | build
    | dist
    | test_files
  )/
)
'''

[tool.ruff]
line-length = 120
lint.select = [
    "B", # flake8-bugbear
    "C4", # flake8-comprehensions
    "D", # pydocstyle
    "E", # pycodestyle error
    "EXE", # flake8-executable
    "F", # pyflakes
    "I", # isort
    "ICN", # flake8-import-conventions
    "ISC", # flake8-implicit-str-concat
    "PD", # pandas-vet
    "PERF", # perflint
    "PIE", # flake8-pie
    "PL", # pylint
    "PT", # flake8-pytest-style
    "PYI", # flakes8-pyi
    "Q", # flake8-quotes
    "RET", # flake8-return
    "RSE", # flake8-raise
    "RUF", # Ruff-specific rules
    "SIM", # flake8-simplify
    "SLOT", # flake8-slots
    "TCH", # flake8-type-checking
    "TID", # tidy imports
    "TID", # flake8-tidy-imports
    "UP", # pyupgrade
    "W", # pycodestyle warning
    "YTT", # flake8-2020
]
lint.ignore = [
    "B019", # functools.lru_cache on methods can lead to memory leaks
    "D105", # Missing docstring in magic method
    "D205", # 1 blank line required between summary line and description
    "D212", # Multi-line docstring summary should start at the first line
    "PD901", # df-bad-var-name
    "PERF203", # try-except-in-loop
    "PLR", # pylint refactor
    "PLW0603", # Using the global statement to update variables is discouraged
    "PLW2901", # redefined-loop-name
    "RET504", # unnecessary-assign
    "SIM105", # Use contextlib.suppress(OSError) instead of try-except-pass
]
lint.pydocstyle.convention = "google"
lint.isort.required-imports = ["from __future__ import annotations"]

[tool.ruff.lint.per-file-ignores]
"__init__.py" = ["F401"]
"tests/**/*" = ["D", "PERF"]
"docs/**/*" = ["D"]
"examples/**/*" = ["D"]

[tool.pytest.ini_options]
addopts = "--durations=30 --quiet -rXs --color=yes -p no:warnings"

[tool.mypy]
ignore_missing_imports = true
no_implicit_optional = false
exclude = ['examples', 'tests']

[[tool.mypy.overrides]]
module = ["requests.*", "tabulate.*"]
ignore_missing_imports = true

[tool.coverage.run]
relative_files = true

[tool.coverage.report]
exclude_lines = [
    "@deprecated",
    "def __repr__",
    "except PackageNotFoundError:",
    "if 0:",
    "if TYPE_CHECKING:",
    "if typing.TYPE_CHECKING:",
    "if __name__ == .__main__.:",
    "if self.debug:",
    "if settings.DEBUG",
    "input",
    "logging.basicConfig",
    "pragma: no cover",
    "raise AssertionError",
    "raise NotImplementedError",
    "raise RuntimeError",
]

[dependency-groups]
dev = [
    "coverage>=7.7.1",
    "docutils>=0.21.2",
    "invoke>=2.2.0",
    "jupyter>=1.1.1",
    "myst-parser>=4.0.1",
    "pre-commit>=4.2.0",
    "pytest>=8.3.5",
    "pytest-cov>=6.0.0",
    "requests>=2.32.3",
    "sphinx>=8.1.3",
    "sphinx-markdown-builder>=0.6.8",
]
lint = [
    "mypy>=1.15.0",
    "ruff>=0.11.2",
]<|MERGE_RESOLUTION|>--- conflicted
+++ resolved
@@ -62,11 +62,7 @@
     "pydantic",
     "boto3",
     "numpy<2.0",
-<<<<<<< HEAD
-    "fsspec",
     "torch-geometric>=2.6.1",
-=======
->>>>>>> 7725e68d
 ]
 version = "1.2.7"
 
